--- conflicted
+++ resolved
@@ -1,14 +1,6 @@
-<<<<<<< HEAD
-from typing import Any, Dict, List
 from pyhilo.device import DeviceReading, HiloDevice
 from datetime import datetime, timezone
-=======
-from datetime import datetime, timezone
 from typing import Any, Dict
-
-from pyhilo.device import DeviceReading
->>>>>>> 78b9f10c
-
 
 class GraphqlValueMapper:
     """
