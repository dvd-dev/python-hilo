--- conflicted
+++ resolved
@@ -1,9 +1,5 @@
 """Define the hilo package."""
-<<<<<<< HEAD
 
-from pyhilo.api import API  # noqa
-from pyhilo.devices import Devices  # noqa
-=======
 from pyhilo.api import API
 from pyhilo.devices import Devices
 from pyhilo.device import HiloDevice
@@ -29,5 +25,4 @@
     "WebsocketEvent",
     "UNMONITORED_DEVICES",
     "Switch",
-]
->>>>>>> 35325850
+]